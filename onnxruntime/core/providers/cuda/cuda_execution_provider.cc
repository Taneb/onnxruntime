--- conflicted
+++ resolved
@@ -97,21 +97,6 @@
   // This will be refactored/removed when allocator and execution provider are decoupled.
   DeviceAllocatorRegistrationInfo cpu_memory_info(
       {OrtMemTypeCPUInput,
-<<<<<<< HEAD
-       [](int device_id) { return onnxruntime::make_unique<CPUAllocator>(
-                               onnxruntime::make_unique<OrtMemoryInfo>(
-                                   "CUDA_CPU",
-                                   OrtAllocatorType::OrtDeviceAllocator,
-                                   OrtDevice(),
-                                   device_id,
-                                   OrtMemTypeCPUInput)); },
-       std::numeric_limits<size_t>::max()});
-
-  InsertAllocator(
-      use_arena
-          ? CreateAllocator(cpu_memory_info, CPU_ALLOCATOR_DEVICE_ID)
-          : cpu_memory_info.factory(CPU_ALLOCATOR_DEVICE_ID));
-=======
        [use_arena](int device_id) {
          return onnxruntime::make_unique<CPUAllocator>(
              OrtMemoryInfo("CUDA_CPU",
@@ -122,8 +107,10 @@
        },
        std::numeric_limits<size_t>::max()});
 
-  InsertAllocator(CreateAllocator(cpu_memory_info, CPU_ALLOCATOR_DEVICE_ID));
->>>>>>> ebf74c85
+  InsertAllocator(
+      use_arena
+          ? CreateAllocator(cpu_memory_info, CPU_ALLOCATOR_DEVICE_ID)
+          : cpu_memory_info.factory(CPU_ALLOCATOR_DEVICE_ID));
 }
 
 CUDAExecutionProvider::~CUDAExecutionProvider() {
